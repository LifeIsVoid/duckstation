#include "gpusettingswidget.h"
#include "core/gpu.h"
#include "core/settings.h"
#include "settingsdialog.h"
#include "settingwidgetbinder.h"

// For enumerating adapters.
#include "frontend-common/vulkan_host_display.h"
#ifdef WIN32
#include "frontend-common/d3d11_host_display.h"
#endif

GPUSettingsWidget::GPUSettingsWidget(QtHostInterface* host_interface, QWidget* parent, SettingsDialog* dialog)
  : QWidget(parent), m_host_interface(host_interface)
{
  m_ui.setupUi(this);
  setupAdditionalUi();

  SettingWidgetBinder::BindWidgetToEnumSetting(m_host_interface, m_ui.renderer, QStringLiteral("GPU"),
                                               QStringLiteral("Renderer"), &Settings::ParseRendererName,
                                               &Settings::GetRendererName, Settings::DEFAULT_GPU_RENDERER);
  SettingWidgetBinder::BindWidgetToBoolSetting(m_host_interface, m_ui.useDebugDevice, QStringLiteral("GPU"),
                                               QStringLiteral("UseDebugDevice"));
  SettingWidgetBinder::BindWidgetToEnumSetting(
    m_host_interface, m_ui.displayAspectRatio, QStringLiteral("Display"), QStringLiteral("AspectRatio"),
    &Settings::ParseDisplayAspectRatio, &Settings::GetDisplayAspectRatioName, Settings::DEFAULT_DISPLAY_ASPECT_RATIO);
  SettingWidgetBinder::BindWidgetToEnumSetting(m_host_interface, m_ui.displayCropMode, QStringLiteral("Display"),
                                               QStringLiteral("CropMode"), &Settings::ParseDisplayCropMode,
                                               &Settings::GetDisplayCropModeName, Settings::DEFAULT_DISPLAY_CROP_MODE);
<<<<<<< HEAD
  SettingWidgetBinder::BindWidgetToBoolSetting(m_host_interface, m_ui.displayLinearFiltering, QStringLiteral("Display"),
                                               QStringLiteral("LinearFiltering"));
  SettingWidgetBinder::BindWidgetToBoolSetting(m_host_interface, m_ui.displayIntegerScaling, QStringLiteral("Display"),
                                               QStringLiteral("IntegerScaling"));
  SettingWidgetBinder::BindWidgetToBoolSetting(m_host_interface, m_ui.vsync, QStringLiteral("Display"),
                                               QStringLiteral("VSync"));
  SettingWidgetBinder::BindWidgetToIntSetting(m_host_interface, m_ui.resolutionScale, QStringLiteral("GPU"),
                                              QStringLiteral("ResolutionScale"));
  SettingWidgetBinder::BindWidgetToBoolSetting(m_host_interface, m_ui.trueColor, QStringLiteral("GPU"),
                                               QStringLiteral("TrueColor"));
  SettingWidgetBinder::BindWidgetToBoolSetting(m_host_interface, m_ui.scaledDithering, QStringLiteral("GPU"),
                                               QStringLiteral("ScaledDithering"));
  SettingWidgetBinder::BindWidgetToBoolSetting(m_host_interface, m_ui.disableInterlacing, QStringLiteral("GPU"),
                                               QStringLiteral("DisableInterlacing"));
  SettingWidgetBinder::BindWidgetToBoolSetting(m_host_interface, m_ui.forceNTSCTimings, QStringLiteral("GPU"),
                                               QStringLiteral("ForceNTSCTimings"));
  SettingWidgetBinder::BindWidgetToBoolSetting(m_host_interface, m_ui.linearTextureFiltering, QStringLiteral("GPU"),
                                               QStringLiteral("TextureFiltering"));
=======
  SettingWidgetBinder::BindWidgetToBoolSetting(m_host_interface, m_ui.displayLinearFiltering,
                                               QStringLiteral("Display/LinearFiltering"));
  SettingWidgetBinder::BindWidgetToBoolSetting(m_host_interface, m_ui.displayIntegerScaling,
                                               QStringLiteral("Display/IntegerScaling"));
  SettingWidgetBinder::BindWidgetToBoolSetting(m_host_interface, m_ui.vsync, QStringLiteral("Display/VSync"));
  SettingWidgetBinder::BindWidgetToIntSetting(m_host_interface, m_ui.resolutionScale,
                                              QStringLiteral("GPU/ResolutionScale"));
  SettingWidgetBinder::BindWidgetToBoolSetting(m_host_interface, m_ui.trueColor, QStringLiteral("GPU/TrueColor"));
  SettingWidgetBinder::BindWidgetToBoolSetting(m_host_interface, m_ui.scaledDithering,
                                               QStringLiteral("GPU/ScaledDithering"));
  SettingWidgetBinder::BindWidgetToBoolSetting(m_host_interface, m_ui.disableInterlacing,
                                               QStringLiteral("GPU/DisableInterlacing"));
  SettingWidgetBinder::BindWidgetToBoolSetting(m_host_interface, m_ui.forceNTSCTimings,
                                               QStringLiteral("GPU/ForceNTSCTimings"));
  SettingWidgetBinder::BindWidgetToBoolSetting(m_host_interface, m_ui.linearTextureFiltering,
                                               QStringLiteral("GPU/TextureFiltering"));
  SettingWidgetBinder::BindWidgetToBoolSetting(m_host_interface, m_ui.widescreenHack,
                                               QStringLiteral("GPU/WidescreenHack"));
>>>>>>> f67862de

  connect(m_ui.resolutionScale, QOverload<int>::of(&QComboBox::currentIndexChanged), this,
          &GPUSettingsWidget::updateScaledDitheringEnabled);
  connect(m_ui.trueColor, &QCheckBox::stateChanged, this, &GPUSettingsWidget::updateScaledDitheringEnabled);
  updateScaledDitheringEnabled();

  connect(m_ui.renderer, QOverload<int>::of(&QComboBox::currentIndexChanged), this,
          &GPUSettingsWidget::populateGPUAdapters);
  connect(m_ui.adapter, QOverload<int>::of(&QComboBox::currentIndexChanged), this,
          &GPUSettingsWidget::onGPUAdapterIndexChanged);
  populateGPUAdapters();

  dialog->registerWidgetHelp(
    m_ui.renderer, "Renderer", Settings::GetRendererDisplayName(Settings::DEFAULT_GPU_RENDERER),
    "Chooses the backend to use for rendering tasks for the the console GPU. Depending on your system and hardware, "
    "Direct3D 11 and OpenGL hardware backends may be available. The software renderer offers the best compatibility, "
    "but is the slowest and does not offer any enhancements.");
  dialog->registerWidgetHelp(m_ui.useDebugDevice, "Use Debug Device", "Unchecked",
                             "Enables the usage of debug devices and shaders for rendering APIs which support them. "
                             "Should only be used when debugging the emulator.");
  dialog->registerWidgetHelp(m_ui.displayAspectRatio, "Aspect Ratio", "4:3",
                             "Changes the pixel aspect ratio which is used to display the console's output to the "
                             "screen. The default is 4:3 which matches a typical TV of the era.");
  dialog->registerWidgetHelp(m_ui.displayCropMode, "Crop Mode", "Only Overscan Area",
                             "Determines how much of the area typically not visible on a consumer TV set to crop/hide. "
                             "Some games display content in the overscan area, or use it for screen effects and may "
                             "not display correctly with the All Borders setting. Only Overscan offers a good "
                             "compromise between stability and hiding black borders.");
  dialog->registerWidgetHelp(m_ui.disableInterlacing, "Disable Interlacing (force progressive render/scan)", "Unchecked",
                             "Forces the display of frames to progressive mode. This only affects the displayed image, "
                             "the console will be unaware of the setting. If the game is internally producing "
                             "interlaced frames, this option may not have any effect. Usually safe to enable.");
  dialog->registerWidgetHelp(
    m_ui.displayLinearFiltering, "Linear Upscaling", "Checked",
    "Uses bilinear texture filtering when displaying the console's framebuffer to the screen. Disabling filtering will "
    "producer a sharper, blockier/pixelated image. Enabling will smooth out the image. The option will be less "
    "noticable the higher the resolution scale.");
  dialog->registerWidgetHelp(
    m_ui.displayIntegerScaling, "Integer Upscaling", "Unchecked",
    "Adds padding to the display area to ensure that the ratio between pixels on the host to "
    "pixels in the console is an integer number. May result in a sharper image in some 2D games.");
  dialog->registerWidgetHelp(m_ui.vsync, "VSync", "Checked",
                             "Enables synchronization with the host display when possible. Enabling this option will "
                             "provide better frame pacing and smoother motion with fewer duplicated frames. VSync is "
                             "automatically disabled when it is not possible (e.g. running at non-100% speed).");
  dialog->registerWidgetHelp(m_ui.resolutionScale, "Resolution Scale", "1x",
                             "Enables the upscaling of 3D objects rendered to the console's framebuffer. Only applies "
                             "to the hardware backends. This option is usually safe, with most games looking fine at "
                             "higher resolutions. Higher resolutions require a more powerful GPU.");
  dialog->registerWidgetHelp(
    m_ui.trueColor, "True Color Rendering (24-bit, disables dithering)", "Unchecked",
    "Forces the precision of colours output to the console's framebuffer to use the full 8 bits of precision per "
    "channel. This produces nicer looking gradients at the cost of making some colours look slightly different. "
    "Disabling the option also enables dithering, which makes the transition between colours less sharp by applying a "
    "pattern around those pixels. Most games are compatible with this option, but there is a number which aren't and "
    "will have broken effects with it enabled. Only applies to the hardware renderers.");
  dialog->registerWidgetHelp(
    m_ui.scaledDithering, "Scaled Dithering (scale dither pattern to resolution)", "Checked",
    "Scales the dither pattern to the resolution scale of the emulated GPU. This makes the dither pattern much less "
    "obvious at higher resolutions. Usually safe to enable, and only supported by the hardware renderers.");
  dialog->registerWidgetHelp(
    m_ui.forceNTSCTimings, "Force NTSC Timings (60hz-on-PAL)", "Unchecked",
    "Uses NTSC frame timings when the console is in PAL mode, forcing PAL games to run at 60hz. For most games which "
    "have a speed tied to the framerate, this will result in the game running approximately 17% faster. For variable "
    "frame rate games, it may not affect the framerate.");
  dialog->registerWidgetHelp(
    m_ui.linearTextureFiltering, "Bilinear Texture Filtering", "Unchecked",
    "Smooths out the blockyness of magnified textures on 3D object by using bilinear "
    "filtering. Will have a greater effect on higher resolution scales. Currently this option "
    "produces artifacts around objects in many games and needs further work. Only applies to the hardware renderers.");
  dialog->registerWidgetHelp(m_ui.widescreenHack, "Widescreen Hack", "Unchecked",
                             "Scales vertex positions in screen-space to a widescreen aspect ratio, essentially "
                             "increasing the field of view from 4:3 to 16:9 in 3D games. For 2D games, or games which "
                             "use pre-rendered backgrounds, this enhancement will not work as expected.");
}

GPUSettingsWidget::~GPUSettingsWidget() = default;

void GPUSettingsWidget::updateScaledDitheringEnabled()
{
  const int resolution_scale = m_ui.resolutionScale->currentIndex();
  const bool true_color = m_ui.trueColor->isChecked();
  const bool allow_scaled_dithering = (resolution_scale != 1 && !true_color);
  m_ui.scaledDithering->setEnabled(allow_scaled_dithering);
}

void GPUSettingsWidget::setupAdditionalUi()
{
  for (u32 i = 0; i < static_cast<u32>(GPURenderer::Count); i++)
    m_ui.renderer->addItem(QString::fromUtf8(Settings::GetRendererDisplayName(static_cast<GPURenderer>(i))));

  for (u32 i = 0; i < static_cast<u32>(DisplayAspectRatio::Count); i++)
  {
    m_ui.displayAspectRatio->addItem(
      QString::fromUtf8(Settings::GetDisplayAspectRatioName(static_cast<DisplayAspectRatio>(i))));
  }

  for (u32 i = 0; i < static_cast<u32>(DisplayCropMode::Count); i++)
  {
    m_ui.displayCropMode->addItem(
      QString::fromUtf8(Settings::GetDisplayCropModeDisplayName(static_cast<DisplayCropMode>(i))));
  }

  m_ui.resolutionScale->addItem(tr("Automatic based on window size"));
  for (u32 i = 1; i <= GPU::MAX_RESOLUTION_SCALE; i++)
    m_ui.resolutionScale->addItem(tr("%1x (%2x%3)").arg(i).arg(GPU::VRAM_WIDTH * i).arg(GPU::VRAM_HEIGHT * i));
}

void GPUSettingsWidget::populateGPUAdapters()
{
  std::vector<std::string> adapter_names;
  switch (static_cast<GPURenderer>(m_ui.renderer->currentIndex()))
  {
#ifdef WIN32
    case GPURenderer::HardwareD3D11:
      adapter_names = FrontendCommon::D3D11HostDisplay::EnumerateAdapterNames();
      break;
#endif

    case GPURenderer::HardwareVulkan:
      adapter_names = FrontendCommon::VulkanHostDisplay::EnumerateAdapterNames();
      break;

    default:
      break;
  }

  QString current_value = QString::fromStdString(m_host_interface->GetSettingValue("GPU", "Adapter"));

  QSignalBlocker blocker(m_ui.adapter);

  // add the default entry - we'll fall back to this if the GPU no longer exists, or there's no options
  m_ui.adapter->clear();
  m_ui.adapter->addItem(tr("(Default)"));

  // add the other adapters
  for (const std::string& adapter_name : adapter_names)
  {
    QString qadapter_name(QString::fromStdString(adapter_name));
    m_ui.adapter->addItem(qadapter_name);

    if (qadapter_name == current_value)
      m_ui.adapter->setCurrentIndex(m_ui.adapter->count() - 1);
  }

  // disable it if we don't have a choice
  m_ui.adapter->setEnabled(!adapter_names.empty());
}

void GPUSettingsWidget::onGPUAdapterIndexChanged()
{
  if (m_ui.adapter->currentIndex() == 0)
  {
    // default
    m_host_interface->removeSettingValue("GPU", "Adapter");
    return;
  }

  m_host_interface->putSettingValue(QStringLiteral("GPU"), QStringLiteral("Adapter"), m_ui.adapter->currentText());
}<|MERGE_RESOLUTION|>--- conflicted
+++ resolved
@@ -27,7 +27,6 @@
   SettingWidgetBinder::BindWidgetToEnumSetting(m_host_interface, m_ui.displayCropMode, QStringLiteral("Display"),
                                                QStringLiteral("CropMode"), &Settings::ParseDisplayCropMode,
                                                &Settings::GetDisplayCropModeName, Settings::DEFAULT_DISPLAY_CROP_MODE);
-<<<<<<< HEAD
   SettingWidgetBinder::BindWidgetToBoolSetting(m_host_interface, m_ui.displayLinearFiltering, QStringLiteral("Display"),
                                                QStringLiteral("LinearFiltering"));
   SettingWidgetBinder::BindWidgetToBoolSetting(m_host_interface, m_ui.displayIntegerScaling, QStringLiteral("Display"),
@@ -46,26 +45,8 @@
                                                QStringLiteral("ForceNTSCTimings"));
   SettingWidgetBinder::BindWidgetToBoolSetting(m_host_interface, m_ui.linearTextureFiltering, QStringLiteral("GPU"),
                                                QStringLiteral("TextureFiltering"));
-=======
-  SettingWidgetBinder::BindWidgetToBoolSetting(m_host_interface, m_ui.displayLinearFiltering,
-                                               QStringLiteral("Display/LinearFiltering"));
-  SettingWidgetBinder::BindWidgetToBoolSetting(m_host_interface, m_ui.displayIntegerScaling,
-                                               QStringLiteral("Display/IntegerScaling"));
-  SettingWidgetBinder::BindWidgetToBoolSetting(m_host_interface, m_ui.vsync, QStringLiteral("Display/VSync"));
-  SettingWidgetBinder::BindWidgetToIntSetting(m_host_interface, m_ui.resolutionScale,
-                                              QStringLiteral("GPU/ResolutionScale"));
-  SettingWidgetBinder::BindWidgetToBoolSetting(m_host_interface, m_ui.trueColor, QStringLiteral("GPU/TrueColor"));
-  SettingWidgetBinder::BindWidgetToBoolSetting(m_host_interface, m_ui.scaledDithering,
-                                               QStringLiteral("GPU/ScaledDithering"));
-  SettingWidgetBinder::BindWidgetToBoolSetting(m_host_interface, m_ui.disableInterlacing,
-                                               QStringLiteral("GPU/DisableInterlacing"));
-  SettingWidgetBinder::BindWidgetToBoolSetting(m_host_interface, m_ui.forceNTSCTimings,
-                                               QStringLiteral("GPU/ForceNTSCTimings"));
-  SettingWidgetBinder::BindWidgetToBoolSetting(m_host_interface, m_ui.linearTextureFiltering,
-                                               QStringLiteral("GPU/TextureFiltering"));
-  SettingWidgetBinder::BindWidgetToBoolSetting(m_host_interface, m_ui.widescreenHack,
-                                               QStringLiteral("GPU/WidescreenHack"));
->>>>>>> f67862de
+  SettingWidgetBinder::BindWidgetToBoolSetting(m_host_interface, m_ui.widescreenHack, QStringLiteral("GPU"),
+                                               QStringLiteral("WidescreenHack"));
 
   connect(m_ui.resolutionScale, QOverload<int>::of(&QComboBox::currentIndexChanged), this,
           &GPUSettingsWidget::updateScaledDitheringEnabled);
